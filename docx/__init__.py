# encoding: utf-8

from docx.api import Document  # noqa

<<<<<<< HEAD
__version__ = '0.8.8'
=======
__version__ = '0.8.10'
>>>>>>> 08eff317


# register custom Part classes with opc package reader

from docx.opc.constants import CONTENT_TYPE as CT, RELATIONSHIP_TYPE as RT
from docx.opc.part import PartFactory
from docx.opc.parts.coreprops import CorePropertiesPart

from docx.parts.document import DocumentPart
from docx.parts.hdrftr import FooterPart, HeaderPart
from docx.parts.image import ImagePart
from docx.parts.numbering import NumberingPart
from docx.parts.settings import SettingsPart
from docx.parts.styles import StylesPart


def part_class_selector(content_type, reltype):
    if reltype == RT.IMAGE:
        return ImagePart
    return None


PartFactory.part_class_selector = part_class_selector
PartFactory.part_type_for[CT.OPC_CORE_PROPERTIES] = CorePropertiesPart
PartFactory.part_type_for[CT.WML_DOCUMENT_MAIN] = DocumentPart
PartFactory.part_type_for[CT.WML_FOOTER] = FooterPart
PartFactory.part_type_for[CT.WML_HEADER] = HeaderPart
PartFactory.part_type_for[CT.WML_NUMBERING] = NumberingPart
PartFactory.part_type_for[CT.WML_SETTINGS] = SettingsPart
PartFactory.part_type_for[CT.WML_STYLES] = StylesPart

del (
    CT,
    CorePropertiesPart,
    DocumentPart,
    FooterPart,
    HeaderPart,
    NumberingPart,
    PartFactory,
    SettingsPart,
    StylesPart,
    part_class_selector,
)<|MERGE_RESOLUTION|>--- conflicted
+++ resolved
@@ -2,11 +2,7 @@
 
 from docx.api import Document  # noqa
 
-<<<<<<< HEAD
-__version__ = '0.8.8'
-=======
 __version__ = '0.8.10'
->>>>>>> 08eff317
 
 
 # register custom Part classes with opc package reader
