# encoding: utf-8

from docx.api import Document  # noqa

<<<<<<< HEAD
__version__ = '0.8.8.6'
=======
__version__ = '0.8.10'
>>>>>>> 8d4b7519


# register custom Part classes with opc package reader

from docx.opc.constants import CONTENT_TYPE as CT, RELATIONSHIP_TYPE as RT
from docx.opc.part import PartFactory
from docx.opc.parts.coreprops import CorePropertiesPart

from docx.parts.document import DocumentPart
from docx.parts.hdrftr import FooterPart, HeaderPart
from docx.parts.image import ImagePart
from docx.parts.numbering import NumberingPart
from docx.parts.settings import SettingsPart
from docx.parts.styles import StylesPart


def part_class_selector(content_type, reltype):
    if reltype == RT.IMAGE:
        return ImagePart
    return None


PartFactory.part_class_selector = part_class_selector
PartFactory.part_type_for[CT.OPC_CORE_PROPERTIES] = CorePropertiesPart
PartFactory.part_type_for[CT.WML_DOCUMENT_MAIN] = DocumentPart
PartFactory.part_type_for[CT.WML_FOOTER] = FooterPart
PartFactory.part_type_for[CT.WML_HEADER] = HeaderPart
PartFactory.part_type_for[CT.WML_NUMBERING] = NumberingPart
PartFactory.part_type_for[CT.WML_SETTINGS] = SettingsPart
PartFactory.part_type_for[CT.WML_STYLES] = StylesPart

del (
    CT,
    CorePropertiesPart,
    DocumentPart,
    FooterPart,
    HeaderPart,
    NumberingPart,
    PartFactory,
    SettingsPart,
    StylesPart,
    part_class_selector,
)<|MERGE_RESOLUTION|>--- conflicted
+++ resolved
@@ -2,11 +2,7 @@
 
 from docx.api import Document  # noqa
 
-<<<<<<< HEAD
-__version__ = '0.8.8.6'
-=======
-__version__ = '0.8.10'
->>>>>>> 8d4b7519
+__version__ = '0.8.10.1'
 
 
 # register custom Part classes with opc package reader
