# encoding: utf-8

"""
Paragraph-related proxy types.
"""

from __future__ import (
    absolute_import, division, print_function, unicode_literals
)

import copy
from ..enum.style import WD_STYLE_TYPE
from .parfmt import ParagraphFormat
from .run import Run
from ..shared import Parented, lazyproperty


class Paragraph(Parented):
    """
    Proxy object wrapping ``<w:p>`` element.
    """
    def __init__(self, p, parent):
        super(Paragraph, self).__init__(parent)
        self._p = self._element = p

    def add_run(self, text=None, style=None):
        """
        Append a run to this paragraph containing *text* and having character
        style identified by style ID *style*. *text* can contain tab
        (``\\t``) characters, which are converted to the appropriate XML form
        for a tab. *text* can also include newline (``\\n``) or carriage
        return (``\\r``) characters, each of which is converted to a line
        break.
        """
        r = self._p.add_r()
        run = Run(r, self)
        if text:
            run.text = text
        if style:
            run.style = style
        return run

    @property
    def alignment(self):
        """
        A member of the :ref:`WdParagraphAlignment` enumeration specifying
        the justification setting for this paragraph. A value of |None|
        indicates the paragraph has no directly-applied alignment value and
        will inherit its alignment value from its style hierarchy. Assigning
        |None| to this property removes any directly-applied alignment value.
        """
        return self._p.alignment

    @alignment.setter
    def alignment(self, value):
        self._p.alignment = value

    def clear(self):
        """
        Return this same paragraph after removing all its content.
        Paragraph-level formatting, such as style, is preserved.
        """
        self._p.clear_content()
        return self

    def insert_paragraph_before(self, text=None, style=None):
        """
        Return a newly created paragraph, inserted directly before this
        paragraph. If *text* is supplied, the new paragraph contains that
        text in a single run. If *style* is provided, that style is assigned
        to the new paragraph.
        """
        paragraph = self._insert_paragraph_before()
        if text:
            paragraph.add_run(text)
        if style is not None:
            paragraph.style = style
        return paragraph

    def split(self, *positions):
        """Splits paragraph at given positions keeping formatting.

        Original unsplitted runs are retained. Original paragraph is kept but
        the next runs are deleted. New paragraphs are created to follow with
        the rest of the runs. Split is done in-place, i.e. this paragraph will
        be replaced by splitted ones.

        Returns: new splitted paragraphs.

        """
        positions = list(positions)
        for p in positions:
            assert 0 < p < len(self.text)
        paras = []
        splitpos = positions.pop(0)
        curpos = 0
        runidx = 0
        curpara = self
        prevtextlen = 0
        while runidx < len(curpara.runs):
            run = curpara.runs[runidx]
            endpos = curpos + len(run.text)
            if curpos <= splitpos < endpos:
                run_split_pos = splitpos - curpos
                lrun, _ = run.split(run_split_pos)
                idx_cor = 0 if lrun is None else 1
                next_para = curpara.clone()
                for crunidx, crun in enumerate(curpara.runs):
                    if crunidx >= runidx + idx_cor:
                        crun._r.getparent().remove(crun._r)
                for crunidx, crun in enumerate(next_para.runs):
                    if crunidx < runidx + idx_cor:
                        crun._r.getparent().remove(crun._r)
                curpara._p.addnext(next_para._p)
                paras.append(curpara)
                if not positions:
                    break
                curpos = splitpos
                splitpos = positions.pop(0)
                prevtextlen += len(curpara.text)
                curpara = next_para
                runidx = 0
            else:
                runidx += 1
                curpos = endpos

        paras.append(next_para)
        return paras

    def remove(self):
        """Removes this paragraph from its container."""
        self._p.getparent().remove(self._p)

    def remove_text(self, start=0, end=-1):
        """Removes part of text retaining runs and styling."""

        if end == -1:
            end = len(self.text)
        assert end > start and end <= len(self.text)

        # Check a special case
        # where both start and end fall in a single run.
        runstart = 0
        for run in self.runs:
            runend = runstart + len(run.text)
            if runstart <= start and end <= runend:
                run.text = run.text[:(start-runstart)] \
                           + run.text[(end-runstart):]
                if not run.text:
                    run._r.getparent().remove(run._r)
                return self
            runstart = runend

        # We are removing text spanning multiple runs.
        runstart = 0
        runidx = 0
        while runidx < len(self.runs) and end > start:
            run = self.runs[runidx]
            runend = runstart + len(run.text)
            to_del = None
            if start <= runstart and runend <= end:
                to_del = run
            else:
                if runstart <= start < runend:
                    _, to_del = run.split(start - runstart)
                if runstart < end <= runend:
                    if to_del:
                        run = to_del
                        split_pos = end - start
                        runidx += 1
                    else:
                        split_pos = end - runstart
                    to_del, _ = run.split(split_pos)
                else:
                    runidx += 1
            if to_del:
                runstart = runend - len(to_del.text)
                end -= len(to_del.text)
                to_del._r.getparent().remove(to_del._r)
            else:
                runstart = runend
        return self

    @property
    def paragraph_format(self):
        """
        The |ParagraphFormat| object providing access to the formatting
        properties for this paragraph, such as line spacing and indentation.
        """
        return ParagraphFormat(self._element)

    @property
    def runs(self):
        """
        Sequence of |Run| instances corresponding to the <w:r> elements in
        this paragraph.
        """
        return [Run(r, self) for r in self._p.r_lst_recursive]

    @property
    def bookmark_starts(self):
        return self._element.bookmarkStart_lst

    @property
    def bookmark_ends(self):
        return self._element.bookmarkEnd_lst

    @property
    def style(self):
        """
        Read/Write. |_ParagraphStyle| object representing the style assigned
        to this paragraph. If no explicit style is assigned to this
        paragraph, its value is the default paragraph style for the document.
        A paragraph style name can be assigned in lieu of a paragraph style
        object. Assigning |None| removes any applied style, making its
        effective value the default paragraph style for the document.
        """
        style_id = self._p.style
        return self.part.get_style(style_id, WD_STYLE_TYPE.PARAGRAPH)

    @style.setter
    def style(self, style_or_name):
        style_id = self.part.get_style_id(
            style_or_name, WD_STYLE_TYPE.PARAGRAPH
        )
        self._p.style = style_id

    @property
    def text(self):
        """
        String formed by concatenating the text of each run in the paragraph.
        Tabs and line breaks in the XML are mapped to ``\\t`` and ``\\n``
        characters respectively.

        Assigning text to this property causes all existing paragraph content
        to be replaced with a single run containing the assigned text.
        A ``\\t`` character in the text is mapped to a ``<w:tab/>`` element
        and each ``\\n`` or ``\\r`` character is mapped to a line break.
        Paragraph-level formatting, such as style, is preserved. All
        run-level formatting, such as bold or italic, is removed.
        """
        text = ''
        for run in self.runs:
            text += run.text
        return text

    @text.setter
    def text(self, text):
        self.clear()
        self.add_run(text)

    def replace_char(self, oldch, newch):
        """
        Replaces all occurences of oldch character with newch.
        """
        for run in self.runs:
            run.text = run.text.replace(oldch, newch)
        return self

    def insert_text(self, position, new_text):
        """
        Inserts text at a given position.
        """
        runend = 0
        runstart = 0
        for run in self.runs:
            runstart = runend
            runend += len(run.text)
            if runend >= position:
                run.text = run.text[:(position-runstart)] \
                           + new_text + run.text[(position-runstart):]
                break
        return self

    def replace_text(self, old_text, new_text):
        """
        Replace all occurences of old_text with new_text. Keep runs formatting.
        old_text can span multiple runs.
        new_text is added to the run where old_text starts.
        """
        assert new_text
        assert old_text
        startpos = 0
        while startpos < len(self.text):
            try:
                old_start = startpos + self.text[startpos:].index(old_text)
                startpos = old_start + len(old_text)
            except ValueError:
                break

            self.remove_text(start=old_start, end=startpos)\
                .insert_text(old_start, new_text)
        return self

    def lstrip(self, chars=None):
        """
        Left strip paragraph text.
        """
        while self.runs:
            run = self.runs[0]
            run.text = run.text.lstrip(chars)
            if not run.text:
                run._r.getparent().remove(run._r)
            else:
                break
        return self

    def rstrip(self, chars=None):
        """
        Right strip paragraph text.
        """
        while self.runs:
            run = self.runs[len(self.runs) - 1]
            run.text = run.text.rstrip(chars)
            if not run.text:
                run._r.getparent().remove(run._r)
            else:
                break
        return self

    def strip(self, chars=None):
        """
        Strips paragraph text.
        """
        return self.lstrip(chars).rstrip(chars)

    def _insert_paragraph_before(self):
        """
        Return a newly created paragraph, inserted directly before this
        paragraph.
        """
        p = self._p.add_p_before()
        return Paragraph(p, self._parent)

<<<<<<< HEAD
    def __repr__(self):
        text = self.text.strip()[:20]
        if not text:
            text = "EMPTY PARAGRAPH"
        return text

    def clone(self):
        """
        Cloning by selective deep copying.
        """
        c = copy.deepcopy(self)
        c._parent = self._parent
        return c

    def __getstate__(self):
        state = dict(self.__dict__)
        state.pop('_parent', None)
        return state

    def __setstate__(self, state):
        self.__dict__ = state

    @property
=======
    @lazyproperty
>>>>>>> 0d6ef480
    def image_parts(self):
        """
        Return all image parts related to this paragraph.
        """
        drawings = []
        for r in self.runs:
            if r._element.drawing_lst:
                drawings.extend(r._element.drawing_lst)
        blips = [drawing.xpath(".//*[local-name() = 'blip']")[0]
                 for drawing in drawings]
        rIds = [b.embed for b in blips]
        doc = self.part.document
        parts = [doc.part.related_parts[rId] for rId in rIds]
        return parts<|MERGE_RESOLUTION|>--- conflicted
+++ resolved
@@ -332,7 +332,6 @@
         p = self._p.add_p_before()
         return Paragraph(p, self._parent)
 
-<<<<<<< HEAD
     def __repr__(self):
         text = self.text.strip()[:20]
         if not text:
@@ -355,10 +354,7 @@
     def __setstate__(self, state):
         self.__dict__ = state
 
-    @property
-=======
     @lazyproperty
->>>>>>> 0d6ef480
     def image_parts(self):
         """
         Return all image parts related to this paragraph.
