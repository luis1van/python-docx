--- conflicted
+++ resolved
@@ -316,9 +316,6 @@
         text = self.text.strip()[:20]
         if not text:
             text = "EMPTY PARAGRAPH"
-<<<<<<< HEAD
-        return text
-=======
         return text
 
     def clone(self):
@@ -337,5 +334,4 @@
         return state
 
     def __setstate__(self, state):
-        self.__dict__ = state
->>>>>>> 151a81ef
+        self.__dict__ = state