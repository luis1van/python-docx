# encoding: utf-8

"""
Initializes oxml sub-package, including registering custom element classes
corresponding to Open XML elements.
"""

from __future__ import absolute_import

from lxml import etree

from .ns import NamespacePrefixedTag, nsmap


# configure XML parser
element_class_lookup = etree.ElementNamespaceClassLookup()
oxml_parser = etree.XMLParser(remove_blank_text=True, resolve_entities=False)
oxml_parser.set_element_class_lookup(element_class_lookup)


def parse_xml(xml):
    """
    Return root lxml element obtained by parsing XML character string in
    *xml*, which can be either a Python 2.x string or unicode. The custom
    parser is used, so custom element classes are produced for elements in
    *xml* that have them.
    """
    root_element = etree.fromstring(xml, oxml_parser)
    return root_element


def register_element_cls(tag, cls):
    """
    Register *cls* to be constructed when the oxml parser encounters an
    element with matching *tag*. *tag* is a string of the form
    ``nspfx:tagroot``, e.g. ``'w:document'``.
    """
    nspfx, tagroot = tag.split(':')
    namespace = element_class_lookup.get_namespace(nsmap[nspfx])
    namespace[tagroot] = cls


def OxmlElement(nsptag_str, attrs=None, nsdecls=None):
    """
    Return a 'loose' lxml element having the tag specified by *nsptag_str*.
    *nsptag_str* must contain the standard namespace prefix, e.g. 'a:tbl'.
    The resulting element is an instance of the custom element class for this
    tag name if one is defined. A dictionary of attribute values may be
    provided as *attrs*; they are set if present. All namespaces defined in
    the dict *nsdecls* are declared in the element using the key as the
    prefix and the value as the namespace name. If *nsdecls* is not provided,
    a single namespace declaration is added based on the prefix on
    *nsptag_str*.
    """
    nsptag = NamespacePrefixedTag(nsptag_str)
    if nsdecls is None:
        nsdecls = nsptag.nsmap
    return oxml_parser.makeelement(
        nsptag.clark_name, attrib=attrs, nsmap=nsdecls
    )


# ===========================================================================
# custom element class mappings
# ===========================================================================

from .shared import CT_DecimalNumber, CT_OnOff, CT_String  # noqa
register_element_cls("w:evenAndOddHeaders", CT_OnOff)
register_element_cls("w:titlePg", CT_OnOff)


from .coreprops import CT_CoreProperties  # noqa
register_element_cls('cp:coreProperties', CT_CoreProperties)

from .document import CT_Body, CT_Document  # noqa
register_element_cls('w:body',     CT_Body)
register_element_cls('w:document', CT_Document)

<<<<<<< HEAD
from .numbering import (
    CT_Num, CT_Numbering, CT_NumLvl, CT_NumPr,
    CT_AbstractNum, CT_Lvl
)
register_element_cls('w:abstractNum',   CT_AbstractNum)
=======
from .numbering import CT_Num, CT_Numbering, CT_NumLvl, CT_NumPr  # noqa
>>>>>>> 8d4b7519
register_element_cls('w:abstractNumId', CT_DecimalNumber)
register_element_cls('w:lvl',           CT_Lvl)
register_element_cls('w:ilvl',          CT_DecimalNumber)
register_element_cls('w:lvlOverride',   CT_NumLvl)
register_element_cls('w:num',           CT_Num)
register_element_cls('w:numId',         CT_DecimalNumber)
register_element_cls('w:numPr',         CT_NumPr)
register_element_cls('w:numbering',     CT_Numbering)
register_element_cls('w:startOverride', CT_DecimalNumber)

from .section import (  # noqa
    CT_HdrFtr,
    CT_HdrFtrRef,
    CT_PageMar,
    CT_PageSz,
    CT_SectPr,
    CT_SectType,
)
register_element_cls("w:footerReference", CT_HdrFtrRef)
register_element_cls("w:ftr", CT_HdrFtr)
register_element_cls("w:hdr", CT_HdrFtr)
register_element_cls("w:headerReference", CT_HdrFtrRef)
register_element_cls("w:pgMar", CT_PageMar)
register_element_cls("w:pgSz", CT_PageSz)
register_element_cls("w:sectPr", CT_SectPr)
register_element_cls("w:type", CT_SectType)

from .settings import CT_Settings  # noqa
register_element_cls("w:settings", CT_Settings)

from .shape import (  # noqa
    CT_Blip,
    CT_BlipFillProperties,
    CT_GraphicalObject,
    CT_GraphicalObjectData,
    CT_Inline,
    CT_NonVisualDrawingProps,
    CT_Picture,
    CT_PictureNonVisual,
    CT_Point2D,
    CT_PositiveSize2D,
    CT_ShapeProperties,
    CT_Transform2D,
)
register_element_cls('a:blip',        CT_Blip)
register_element_cls('a:ext',         CT_PositiveSize2D)
register_element_cls('a:graphic',     CT_GraphicalObject)
register_element_cls('a:graphicData', CT_GraphicalObjectData)
register_element_cls('a:off',         CT_Point2D)
register_element_cls('a:xfrm',        CT_Transform2D)
register_element_cls('pic:blipFill',  CT_BlipFillProperties)
register_element_cls('pic:cNvPr',     CT_NonVisualDrawingProps)
register_element_cls('pic:nvPicPr',   CT_PictureNonVisual)
register_element_cls('pic:pic',       CT_Picture)
register_element_cls('pic:spPr',      CT_ShapeProperties)
register_element_cls('wp:docPr',      CT_NonVisualDrawingProps)
register_element_cls('wp:extent',     CT_PositiveSize2D)
register_element_cls('wp:inline',     CT_Inline)

from .styles import CT_LatentStyles, CT_LsdException, CT_Style, CT_Styles  # noqa
register_element_cls('w:basedOn',        CT_String)
register_element_cls('w:latentStyles',   CT_LatentStyles)
register_element_cls('w:locked',         CT_OnOff)
register_element_cls('w:lsdException',   CT_LsdException)
register_element_cls('w:name',           CT_String)
register_element_cls('w:next',           CT_String)
register_element_cls('w:qFormat',        CT_OnOff)
register_element_cls('w:semiHidden',     CT_OnOff)
register_element_cls('w:style',          CT_Style)
register_element_cls('w:styles',         CT_Styles)
register_element_cls('w:uiPriority',     CT_DecimalNumber)
register_element_cls('w:unhideWhenUsed', CT_OnOff)

from .table import (  # noqa
    CT_Height,
    CT_Row,
    CT_Tbl,
    CT_TblGrid,
    CT_TblGridCol,
    CT_TblLayoutType,
    CT_TblPr,
    CT_TblWidth,
    CT_Tc,
    CT_TcPr,
    CT_TrPr,
    CT_VMerge,
    CT_VerticalJc,
)
register_element_cls('w:bidiVisual', CT_OnOff)
register_element_cls('w:gridCol',    CT_TblGridCol)
register_element_cls('w:gridSpan',   CT_DecimalNumber)
register_element_cls('w:tbl',        CT_Tbl)
register_element_cls('w:tblGrid',    CT_TblGrid)
register_element_cls('w:tblLayout',  CT_TblLayoutType)
register_element_cls('w:tblPr',      CT_TblPr)
register_element_cls('w:tblStyle',   CT_String)
register_element_cls('w:tc',         CT_Tc)
register_element_cls('w:tcPr',       CT_TcPr)
register_element_cls('w:tcW',        CT_TblWidth)
register_element_cls('w:tr',         CT_Row)
register_element_cls('w:trHeight',   CT_Height)
register_element_cls('w:trPr',       CT_TrPr)
register_element_cls('w:vAlign',     CT_VerticalJc)
register_element_cls('w:vMerge',     CT_VMerge)

<<<<<<< HEAD
from .sdts import (
    CT_SdtBase, CT_SdtPr, CT_SdtContentBase
)
register_element_cls('w:sdt',        CT_SdtBase)
register_element_cls('w:sdtPr',      CT_SdtPr)
register_element_cls('w:sdtContent', CT_SdtContentBase)

from .bookmark import (
    CT_BookmarkStart, CT_BookmarkEnd
)
register_element_cls('w:bookmarkStart', CT_BookmarkStart)
register_element_cls('w:bookmarkEnd', CT_BookmarkEnd)

from .text.font import (
    CT_Color, CT_Fonts, CT_Highlight, CT_HpsMeasure, CT_RPr, CT_Underline,
    CT_VerticalAlignRun
=======
from .text.font import (  # noqa
    CT_Color,
    CT_Fonts,
    CT_Highlight,
    CT_HpsMeasure,
    CT_RPr,
    CT_Underline,
    CT_VerticalAlignRun,
>>>>>>> 8d4b7519
)
register_element_cls('w:b',          CT_OnOff)
register_element_cls('w:bCs',        CT_OnOff)
register_element_cls('w:caps',       CT_OnOff)
register_element_cls('w:color',      CT_Color)
register_element_cls('w:cs',         CT_OnOff)
register_element_cls('w:dstrike',    CT_OnOff)
register_element_cls('w:emboss',     CT_OnOff)
register_element_cls('w:highlight',  CT_Highlight)
register_element_cls('w:i',          CT_OnOff)
register_element_cls('w:iCs',        CT_OnOff)
register_element_cls('w:imprint',    CT_OnOff)
register_element_cls('w:noProof',    CT_OnOff)
register_element_cls('w:oMath',      CT_OnOff)
register_element_cls('w:outline',    CT_OnOff)
register_element_cls('w:rFonts',     CT_Fonts)
register_element_cls('w:rPr',        CT_RPr)
register_element_cls('w:rStyle',     CT_String)
register_element_cls('w:rtl',        CT_OnOff)
register_element_cls('w:shadow',     CT_OnOff)
register_element_cls('w:smallCaps',  CT_OnOff)
register_element_cls('w:snapToGrid', CT_OnOff)
register_element_cls('w:specVanish', CT_OnOff)
register_element_cls('w:strike',     CT_OnOff)
register_element_cls('w:sz',         CT_HpsMeasure)
register_element_cls('w:u',          CT_Underline)
register_element_cls('w:vanish',     CT_OnOff)
register_element_cls('w:vertAlign',  CT_VerticalAlignRun)
register_element_cls('w:webHidden',  CT_OnOff)

from .text.paragraph import CT_P  # noqa
register_element_cls('w:p', CT_P)

from .text.parfmt import (  # noqa
    CT_Ind,
    CT_Jc,
    CT_PPr,
    CT_Spacing,
    CT_TabStop,
    CT_TabStops,
)
register_element_cls('w:ind',             CT_Ind)
register_element_cls('w:jc',              CT_Jc)
register_element_cls('w:keepLines',       CT_OnOff)
register_element_cls('w:keepNext',        CT_OnOff)
register_element_cls('w:pageBreakBefore', CT_OnOff)
register_element_cls('w:pPr',             CT_PPr)
register_element_cls('w:pStyle',          CT_String)
register_element_cls('w:spacing',         CT_Spacing)
register_element_cls('w:tab',             CT_TabStop)
register_element_cls('w:tabs',            CT_TabStops)
register_element_cls('w:widowControl',    CT_OnOff)

<<<<<<< HEAD
from .text.run import CT_Br, CT_Cr, CT_R, CT_Text
=======
from .text.run import CT_Br, CT_R, CT_Text  # noqa
>>>>>>> 8d4b7519
register_element_cls('w:br', CT_Br)
register_element_cls('w:cr', CT_Cr)
register_element_cls('w:r',  CT_R)
register_element_cls('w:t',  CT_Text)<|MERGE_RESOLUTION|>--- conflicted
+++ resolved
@@ -76,15 +76,11 @@
 register_element_cls('w:body',     CT_Body)
 register_element_cls('w:document', CT_Document)
 
-<<<<<<< HEAD
 from .numbering import (
     CT_Num, CT_Numbering, CT_NumLvl, CT_NumPr,
     CT_AbstractNum, CT_Lvl
 )
 register_element_cls('w:abstractNum',   CT_AbstractNum)
-=======
-from .numbering import CT_Num, CT_Numbering, CT_NumLvl, CT_NumPr  # noqa
->>>>>>> 8d4b7519
 register_element_cls('w:abstractNumId', CT_DecimalNumber)
 register_element_cls('w:lvl',           CT_Lvl)
 register_element_cls('w:ilvl',          CT_DecimalNumber)
@@ -190,7 +186,6 @@
 register_element_cls('w:vAlign',     CT_VerticalJc)
 register_element_cls('w:vMerge',     CT_VMerge)
 
-<<<<<<< HEAD
 from .sdts import (
     CT_SdtBase, CT_SdtPr, CT_SdtContentBase
 )
@@ -207,16 +202,6 @@
 from .text.font import (
     CT_Color, CT_Fonts, CT_Highlight, CT_HpsMeasure, CT_RPr, CT_Underline,
     CT_VerticalAlignRun
-=======
-from .text.font import (  # noqa
-    CT_Color,
-    CT_Fonts,
-    CT_Highlight,
-    CT_HpsMeasure,
-    CT_RPr,
-    CT_Underline,
-    CT_VerticalAlignRun,
->>>>>>> 8d4b7519
 )
 register_element_cls('w:b',          CT_OnOff)
 register_element_cls('w:bCs',        CT_OnOff)
@@ -270,11 +255,7 @@
 register_element_cls('w:tabs',            CT_TabStops)
 register_element_cls('w:widowControl',    CT_OnOff)
 
-<<<<<<< HEAD
 from .text.run import CT_Br, CT_Cr, CT_R, CT_Text
-=======
-from .text.run import CT_Br, CT_R, CT_Text  # noqa
->>>>>>> 8d4b7519
 register_element_cls('w:br', CT_Br)
 register_element_cls('w:cr', CT_Cr)
 register_element_cls('w:r',  CT_R)
