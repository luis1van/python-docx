# encoding: utf-8

"""
Custom element classes related to text runs (CT_R).
"""

from ..ns import qn
from ..simpletypes import ST_BrClear, ST_BrType
from ..xmlchemy import (
    BaseOxmlElement, OptionalAttribute, ZeroOrMore, ZeroOrOne
)


class CT_Br(BaseOxmlElement):
    """
    ``<w:br>`` element, indicating a line, page, or column break in a run.
    """
    type = OptionalAttribute('w:type', ST_BrType)
    clear = OptionalAttribute('w:clear', ST_BrClear)


class CT_Cr(BaseOxmlElement):
    """
    ``<w:cr>`` element, indicating carriage return in a run.
    """
    type = OptionalAttribute('w:type', ST_BrType)
    clear = OptionalAttribute('w:clear', ST_BrClear)


class CT_R(BaseOxmlElement):
    """
    ``<w:r>`` element, containing the properties and text for a run.
    """
    rPr = ZeroOrOne('w:rPr')
    t = ZeroOrMore('w:t')
    br = ZeroOrMore('w:br')
    cr = ZeroOrMore('w:cr')
    tab = ZeroOrMore('w:tab')
    drawing = ZeroOrMore('w:drawing')

    def _insert_rPr(self, rPr):
        self.insert(0, rPr)
        return rPr

    def add_t(self, text):
        """
        Return a newly added ``<w:t>`` element containing *text*.
        """
        t = self._add_t(text=text)
        if len(text.strip()) < len(text):
            t.set(qn('xml:space'), 'preserve')
        return t

    def add_drawing(self, inline_or_anchor):
        """
        Return a newly appended ``CT_Drawing`` (``<w:drawing>``) child
        element having *inline_or_anchor* as its child.
        """
        drawing = self._add_drawing()
        drawing.append(inline_or_anchor)
        return drawing

    def clear_content(self):
        """
        Remove all child elements except the ``<w:rPr>`` element if present.
        """
        content_child_elms = self[1:] if self.rPr is not None else self[:]
        for child in content_child_elms:
            self.remove(child)

    @property
    def style(self):
        """
        String contained in w:val attribute of <w:rStyle> grandchild, or
        |None| if that element is not present.
        """
        rPr = self.rPr
        if rPr is None:
            return None
        return rPr.style

    @style.setter
    def style(self, style):
        """
        Set the character style of this <w:r> element to *style*. If *style*
        is None, remove the style element.
        """
        rPr = self.get_or_add_rPr()
        rPr.style = style

    @property
    def text(self):
        """
        A string representing the textual content of this run, with content
        child elements like ``<w:tab/>`` translated to their Python
        equivalent.
        """
        text = ''
        for child in self:
            if child.tag == qn('w:t'):
                t_text = child.text
                text += t_text if t_text is not None else ''
            elif child.tag == qn('w:tab'):
                text += '\t'
            elif child.tag == qn('w:br'):
                text += '\n'
<<<<<<< HEAD
            elif child.tag == qn('w:noBreakHyphen'):
                text += '-'
=======
            elif child.tag == qn('w:cr'):
                text += '\r'
>>>>>>> 17de434b
        return text

    @text.setter
    def text(self, text):
        self.clear_content()
        _RunContentAppender.append_to_run_from_text(self, text)


class CT_Text(BaseOxmlElement):
    """
    ``<w:t>`` element, containing a sequence of characters within a run.
    """


class _RunContentAppender(object):
    """
    Service object that knows how to translate a Python string into run
    content elements appended to a specified ``<w:r>`` element. Contiguous
    sequences of regular characters are appended in a single ``<w:t>``
    element. Each tab character ('\t') causes a ``<w:tab/>`` element to be
    appended. Likewise a newline or carriage return character ('\n', '\r')
    causes a ``<w:cr>`` element to be appended.
    """
    def __init__(self, r):
        self._r = r
        self._bfr = []

    @classmethod
    def append_to_run_from_text(cls, r, text):
        """
        Create a "one-shot" ``_RunContentAppender`` instance and use it to
        append the run content elements corresponding to *text* to the
        ``<w:r>`` element *r*.
        """
        appender = cls(r)
        appender.add_text(text)

    def add_text(self, text):
        """
        Append the run content elements corresponding to *text* to the
        ``<w:r>`` element of this instance.
        """
        for char in text:
            self.add_char(char)
        self.flush()

    def add_char(self, char):
        """
        Process the next character of input through the translation finite
        state maching (FSM). There are two possible states, buffer pending
        and not pending, but those are hidden behind the ``.flush()`` method
        which must be called at the end of text to ensure any pending
        ``<w:t>`` element is written.
        """
        if char == '\t':
            self.flush()
            self._r.add_tab()
        elif char == '\n':
            self.flush()
            self._r.add_br()
        elif char == '\r':
            self.flush()
            self._r.add_cr()
        else:
            self._bfr.append(char)

    def flush(self):
        text = ''.join(self._bfr)
        if text:
            self._r.add_t(text)
        del self._bfr[:]<|MERGE_RESOLUTION|>--- conflicted
+++ resolved
@@ -104,13 +104,10 @@
                 text += '\t'
             elif child.tag == qn('w:br'):
                 text += '\n'
-<<<<<<< HEAD
+            elif child.tag == qn('w:cr'):
+                text += '\r'
             elif child.tag == qn('w:noBreakHyphen'):
                 text += '-'
-=======
-            elif child.tag == qn('w:cr'):
-                text += '\r'
->>>>>>> 17de434b
         return text
 
     @text.setter
