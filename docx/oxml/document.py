--- conflicted
+++ resolved
@@ -29,12 +29,9 @@
     ``<w:body>``, the container element for the main document story in
     ``document.xml``.
     """
-<<<<<<< HEAD
     sdt = ZeroOrMore('w:sdt', successors=('w:p',))
-=======
     bookmarkStart = ZeroOrMore("w:bookmarkStart", successors=("w:sectPr",))
     bookmarkEnd = ZeroOrMore("w:bookmarkEnd", successors=("w:sectPr",))
->>>>>>> 9332c3ef
     p = ZeroOrMore('w:p', successors=('w:sectPr',))
     tbl = ZeroOrMore('w:tbl', successors=('w:sectPr',))
     sectPr = ZeroOrOne('w:sectPr', successors=())
