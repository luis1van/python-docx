--- conflicted
+++ resolved
@@ -30,11 +30,8 @@
     ``document.xml``.
     """
     sdt = ZeroOrMore('w:sdt', successors=('w:p',))
-<<<<<<< HEAD
     bookmarkStart = ZeroOrMore("w:bookmarkStart", successors=("w:sectPr",))
     bookmarkEnd = ZeroOrMore("w:bookmarkEnd", successors=("w:sectPr",))
-=======
->>>>>>> 2b0aa128
     p = ZeroOrMore('w:p', successors=('w:sectPr',))
     tbl = ZeroOrMore('w:tbl', successors=('w:sectPr',))
     sectPr = ZeroOrOne('w:sectPr', successors=())
@@ -72,14 +69,3 @@
             content_elms = self[:]
         for content_elm in content_elms:
             self.remove(content_elm)
-<<<<<<< HEAD
-
-    def iter_sdts(self):
-        for sdt in self.sdt_lst:
-            yield sdt, sdt.name
-
-    def iter_sdts_all(self):
-        for sdt in self.iterdescendants('{%s}sdt' % nsmap['w']):
-            yield sdt, sdt.name
-=======
->>>>>>> 2b0aa128
